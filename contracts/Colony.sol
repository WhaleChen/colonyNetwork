import "Modifiable.sol";
import "ColonyPaymentProvider.sol";
import "IUpgradable.sol";
import "ITaskDB.sol";
import "IRootColonyResolver.sol";
<<<<<<< HEAD
import "IShareLedger.sol";
=======
import "ColonyPaymentProvider.sol";
import "ITokenLedger.sol";
>>>>>>> bbc1ed5b

contract Colony is Modifiable, IUpgradable  {

  // Event to raise when a Task is completed and paid
  event TaskCompletedAndPaid (address _from, address _to, uint256 _ethValue, uint256 _tokensValue);
  event ReservedTokens (uint256 _taskId, uint256 tokens);

  modifier onlyOwner {
    if ( !this.getUserInfo(msg.sender)) throw;
    _
  }

	struct User
	{
		bool admin;  // if true, that person is an admin
	}

  IRootColonyResolver public rootColonyResolver;
  ITokenLedger public tokenLedger;
  ITaskDB public taskDB;

 	// This declares a state variable that
	// stores a `User` struct for each possible address.

  mapping(address => User) public users;
  // keeping track of how many tokens are assigned to tasks by the colony itself (i.e. self-funding tasks).
  mapping(uint256 => uint256) reserved_tokens;
  uint256 public total_reserved_tokens;

  function Colony(
    address rootColonyResolverAddress_,
    address _tokenLedgerAddress,
    address _tasksDBAddress)
  {
    users[tx.origin].admin = true;
    rootColonyResolver = IRootColonyResolver(rootColonyResolverAddress_);
    tokenLedger = ITokenLedger(_tokenLedgerAddress);
    taskDB = ITaskDB(_tasksDBAddress);
  }

  /// @notice registers a new RootColonyResolver contract.
  /// Used to keep the reference of the RootColony.
  /// @param rootColonyResolverAddress_ the RootColonyResolver address
  function registerRootColonyResolver(address rootColonyResolverAddress_)
  onlyOwner
  throwIfAddressIsInvalid(rootColonyResolverAddress_)
  {
    rootColonyResolver = IRootColonyResolver(rootColonyResolverAddress_);
  }

  /// @notice registers a new ITaskDB contract
  /// @param _tasksDBAddress the address of the ITaskDB
  function registerTaskDB(address _tasksDBAddress)
  onlyOwner
  throwIfAddressIsInvalid(_tasksDBAddress)
  {
    taskDB = ITaskDB(_tasksDBAddress);
  }

  /// @notice contribute ETH to a task
  /// @param taskId the task ID
	function contributeEth(uint256 taskId) {
    var isTaskAccepted = taskDB.isTaskAccepted(taskId);
		if (isTaskAccepted)
			throw;

    taskDB.contributeEth(taskId, msg.value);
	}

	//Contribute Tokens to a task
	function contributeTokens(uint256 taskId, uint256 tokens) {
    var isTaskAccepted = taskDB.isTaskAccepted(taskId);
    if (isTaskAccepted)
      throw;

    if (this.getUserInfo(msg.sender))
    {
      // Throw if the colony is going to exceed its total supply of tokens (considering the tasks it has already funded and the tokens for current task).
      if ((total_reserved_tokens + tokens) > tokenLedger.totalSupply())
        throw;

      // When the colony is self funding a task, tokens are just being reserved.
      reserved_tokens[taskId] += tokens;
      total_reserved_tokens += tokens;

      ReservedTokens(taskId, tokens);
    }
    else
    {
      // When a user funds a task, the actually is a transfer of tokens ocurring from their address to the colony's one.
      tokenLedger.transferFrom(msg.sender, this, tokens);
    }

    taskDB.contributeTokens(taskId, tokens);
	}

  function getReservedTokens(uint256 _taskId)
  constant returns(uint256 _tokens)
  {
    _tokens = reserved_tokens[_taskId];
  }

  /// @notice this function is used to generate Colony tokens
  /// @param _amount The amount of tokens to be generated
  function generateColonyTokens(uint256 _amount)
  onlyOwner
  refundEtherSentByAccident
  {
    tokenLedger.generateTokens(_amount);
  }
/*
  function getRootColony()
  constant returns(address)
  {
    return rootColonyResolver.rootColonyAddress();
  }*/

  /// @notice this function adds a task to the task DB.
  /// @param _name the task name
  /// @param _summary an IPFS hash
  function makeTask(
    string _name,
    string _summary
  )
  throwIfIsEmptyString(_name)
  {
      taskDB.makeTask(_name, _summary);
  }

  /// @notice this function updates the 'accepted' flag in the task
  /// @param _id the task id
  function acceptTask(uint256 _id)
  onlyOwner
  {
    taskDB.acceptTask(_id);
  }

  /// @notice this function is used to update task data.
  /// @param _id the task id
  /// @param _name the task name
  /// @param _summary an IPFS hash
  function updateTask(
    uint256 _id,
    string _name,
    string _summary
  )
  throwIfIsEmptyString(_name)
  {
    taskDB.updateTask(_id, _name, _summary);
  }

  /// @notice set the colony tokens symbol
  /// @param symbol_ the symbol of the colony tokens
  function setTokensSymbol(bytes4 symbol_)
  refundEtherSentByAccident
  onlyOwner
  {
    tokenLedger.setTokensSymbol(symbol_);
  }

  /// @notice set the colony tokens title
  /// @param title_ the title of the colony tokens
  function setTokensTitle(bytes32 title_)
  refundEtherSentByAccident
  onlyOwner
  {
    tokenLedger.setTokensTitle(title_);
  }

	function getUserInfo(address userAddress)
  constant returns (bool admin)
  {
		return users[userAddress].admin;
	}

  //Mark a task as completed, pay a user, pay root colony fee
  function completeAndPayTask(uint256 taskId, address paymentAddress)
  onlyOwner
  {
    var isTaskAccepted = taskDB.isTaskAccepted(taskId);
    if (isTaskAccepted || users[msg.sender].admin == false)
			throw;

    var (taskEth, taskTokens) = taskDB.getTaskBalance(taskId);
    taskDB.acceptTask(taskId);
		if (taskEth > 0)
		{
			ColonyPaymentProvider.SettleTaskFees(taskEth, paymentAddress, rootColonyResolver.rootColonyAddress());
		}

		if (taskTokens > 0)
		{
			// Check if there are enough tokens to pay up
			if (tokenLedger.totalSupply() < taskTokens)
				throw;

<<<<<<< HEAD
      var payout = ((taskShares * 95)/100);
      var fee = taskShares - payout;
			shareLedger.transfer(paymentAddress, payout);
	    shareLedger.transfer(rootColonyResolver.rootColonyAddress(), fee);
=======
      var payout = ((taskTokens * 95)/100);
      var fee = taskTokens - payout;
			tokenLedger.transfer(paymentAddress, payout);
	    tokenLedger.transfer(getRootColony(), fee);
>>>>>>> bbc1ed5b

      reserved_tokens[taskId] -= taskTokens;
		}

		TaskCompletedAndPaid(this, paymentAddress, taskEth, taskTokens);
  }

  function upgrade(address newColonyAddress_) {

    if(!users[tx.origin].admin) throw;

    var sharesBalance = shareLedger.balanceOf(this);
    if(sharesBalance > 0){
      shareLedger.transfer(newColonyAddress_, sharesBalance);
    }

    shareLedger.changeOwner(newColonyAddress_);
    taskDB.changeOwner(newColonyAddress_);

    selfdestruct(newColonyAddress_);
  }
}<|MERGE_RESOLUTION|>--- conflicted
+++ resolved
@@ -3,12 +3,7 @@
 import "IUpgradable.sol";
 import "ITaskDB.sol";
 import "IRootColonyResolver.sol";
-<<<<<<< HEAD
-import "IShareLedger.sol";
-=======
-import "ColonyPaymentProvider.sol";
 import "ITokenLedger.sol";
->>>>>>> bbc1ed5b
 
 contract Colony is Modifiable, IUpgradable  {
 
@@ -119,12 +114,6 @@
   {
     tokenLedger.generateTokens(_amount);
   }
-/*
-  function getRootColony()
-  constant returns(address)
-  {
-    return rootColonyResolver.rootColonyAddress();
-  }*/
 
   /// @notice this function adds a task to the task DB.
   /// @param _name the task name
@@ -205,17 +194,10 @@
 			if (tokenLedger.totalSupply() < taskTokens)
 				throw;
 
-<<<<<<< HEAD
-      var payout = ((taskShares * 95)/100);
-      var fee = taskShares - payout;
-			shareLedger.transfer(paymentAddress, payout);
-	    shareLedger.transfer(rootColonyResolver.rootColonyAddress(), fee);
-=======
       var payout = ((taskTokens * 95)/100);
       var fee = taskTokens - payout;
 			tokenLedger.transfer(paymentAddress, payout);
-	    tokenLedger.transfer(getRootColony(), fee);
->>>>>>> bbc1ed5b
+	    tokenLedger.transfer(rootColonyResolver.rootColonyAddress(), fee);
 
       reserved_tokens[taskId] -= taskTokens;
 		}
@@ -227,12 +209,12 @@
 
     if(!users[tx.origin].admin) throw;
 
-    var sharesBalance = shareLedger.balanceOf(this);
+    var sharesBalance = tokenLedger.balanceOf(this);
     if(sharesBalance > 0){
-      shareLedger.transfer(newColonyAddress_, sharesBalance);
+      tokenLedger.transfer(newColonyAddress_, sharesBalance);
     }
 
-    shareLedger.changeOwner(newColonyAddress_);
+    tokenLedger.changeOwner(newColonyAddress_);
     taskDB.changeOwner(newColonyAddress_);
 
     selfdestruct(newColonyAddress_);
